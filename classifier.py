import torch
from torchvision import models
from torch import nn, optim
import torch.nn.functional as F


class Classifier(nn.Module):
    def __init__(self, input_size, output_size, hidden_layers, drop_p=0.5):
        """
        Initializes a feedforward neural network with customizable hidden layers.

        This constructor builds a neural network with a specified number of hidden layers,
        each with a defined size. It also sets up the output layer and a dropout layer for regularization.

        Args:
            input_size (int): The number of input features.
            output_size (int): The number of output classes.
            hidden_layers (list of int): A list where each integer represents the number of neurons in
                                        a hidden layer. The list defines the architecture of the hidden layers.
            drop_p (float, optional): Dropout probability for regularization. Default is 0.5.

        Attributes:
            hidden_layers (nn.ModuleList): A list of linear layers representing the hidden layers of the network.
            output (nn.Linear): The final linear layer that transforms the output from the last hidden layer
                                to the output size.
            dropout (nn.Dropout): Dropout layer used to prevent overfitting during training.
        """
        super().__init__()
        # Input to a hidden layer
        self.hidden_layers = nn.ModuleList([nn.Linear(input_size, hidden_layers[0])])
        
        # Add a variable number of more hidden layers
        layer_sizes = zip(hidden_layers[:-1], hidden_layers[1:])
        self.hidden_layers.extend([nn.Linear(h1, h2) for h1, h2 in layer_sizes])
        
        self.output = nn.Linear(hidden_layers[-1], output_size)
        
        self.dropout = nn.Dropout(p=drop_p)
        
    def forward(self, x):
        """
        Forward pass through the neural network.

        Applies a series of hidden layers followed by a ReLU activation function and dropout,
        then passes the result through the output layer. Finally, applies a log softmax activation.

        Args:
            x (torch.Tensor): Input tensor to the network.

        Returns:
            torch.Tensor: Log probabilities of the output classes.
        """
        
        for each in self.hidden_layers:
            x = F.relu(each(x))
            x = self.dropout(x)
        x = self.output(x)
        
        return F.log_softmax(x, dim=1)



# Create a classifier base on the user selected model architecture.
def build_model(arch, hidden_layers, learning_rate, train=False):
    """
    Builds and initializes a neural network model based on the specified architecture.

    This function selects a model architecture from a predefined set (ResNet50, VGG16, or DenseNet121),
    replaces the classifier layer with a custom `Classifier` instance, and sets up the optimizer. 
    It also optionally freezes the model's parameters if training is not enabled.

    Args:
        arch (str): The architecture of the model to build. Must be one of 'resnet50', 'vgg16', or 'densenet121'.
        hidden_layers (list of int): A list where each integer specifies the number of neurons in a hidden layer
                                      for the classifier.
        learning_rate (float): The learning rate for the optimizer.
        train (bool, optional): If True, freezes the parameters of the pre-trained model to prevent updates
                                during training. Defaults to False.

    Returns:
        tuple: A tuple containing:
            - model (torch.nn.Module): The initialized neural network model with the custom classifier.
            - optimizer (torch.optim.Optimizer): The Adam optimizer configured for the model's classifier parameters.
    """   

    output_size = 102 # flowers    
    # Set the in_features and base_last_layer base on the arch selected
    if arch == 'resnet50':
        
        model = models.resnet50(weights='DEFAULT' if train else None)
<<<<<<< HEAD
        print(model)
        # Freeze all the parameter so that backpropagation does not affect them        
=======
                
>>>>>>> 6ec69103
        if train:
            for param in model.parameters():
                param.requires_grad = False
        
        classifier = Classifier(input_size=2048,
                            output_size=output_size,
                            hidden_layers=hidden_layers,
                            drop_p=0.2)
        model.fc = classifier
        optimizer = optim.Adam(model.fc.parameters(), lr=learning_rate)        
    elif arch == 'vgg16':
        
        model = models.vgg16(weights='DEFAULT' if train else None)
<<<<<<< HEAD
        print(model) 
        # Freeze all the parameter so that backpropagation does not affect them       
=======
                
>>>>>>> 6ec69103
        if train:
            for param in model.parameters():
                param.requires_grad = False
        
        classifier = Classifier(input_size=4096,
                            output_size=output_size,
                            hidden_layers=hidden_layers,
                            drop_p=0.2)
        model.classifier[6] = classifier
        optimizer = optim.Adam(model.classifier[6].parameters(), lr=learning_rate)
    elif arch == 'densenet121':
        
        model = models.densenet121(weights='DEFAULT' if train else None)
<<<<<<< HEAD
        print(model)
        # Freeze all the parameter so that backpropagation does not affect them        
=======
                
>>>>>>> 6ec69103
        if train:
            for param in model.parameters():
                param.requires_grad = False
        
        classifier = Classifier(input_size=1024,
                            output_size=output_size,
                            hidden_layers=hidden_layers,
                            drop_p=0.2)
        model.classifier = classifier
        optimizer = optim.Adam(model.classifier.parameters(), lr=learning_rate)
    return model, optimizer

# Function to re-build the model from a checkpoint for inference or more training (train=True).
def load_checkpoint(file_path, train=False):
    """
    Loads a model and optimizer from a checkpoint file.

    This function restores a saved model and optimizer state from a checkpoint file. It reinitializes the model
    and optimizer based on the information stored in the checkpoint, then loads the saved parameters and state.

    Args:
        file_path (str): Path to the checkpoint file.
        train (bool, optional): If True, reinitializes the model to be trainable. If False, the model will be
                                set up as per the checkpoint's saved state. Defaults to False.

    Returns:
        tuple: A tuple containing:
            - model (torch.nn.Module): The restored model with loaded state and classifier.
            - optimizer (torch.optim.Optimizer): The restored optimizer with loaded state.

    Notes:
        The checkpoint file must contain the following keys:
            - 'arch': The architecture of the model used.
            - 'hidden_layers': List of hidden layer sizes for the classifier.
            - 'learning_rate': The learning rate used for the optimizer.
            - 'model_state_dict': The state dictionary of the model.
            - 'class_to_idx': Mapping of class indices to class labels.
            - 'optimizer_state_dict': The state dictionary of the optimizer.
    """ 
    # Load the checkpoint from file_path   
    checkpoint = torch.load(file_path)
    # Re-build the model from checkpoint.    
    model, optimizer = build_model(checkpoint['arch'],
                           checkpoint['hidden_layers'],
                           checkpoint['learning_rate'],
                           train=train)
    
    model.load_state_dict(checkpoint['model_state_dict'])
    model.class_to_idx = checkpoint['class_to_idx']
    optimizer.load_state_dict(checkpoint['optimizer_state_dict'])

    return model, optimizer 
<|MERGE_RESOLUTION|>--- conflicted
+++ resolved
@@ -88,12 +88,8 @@
     if arch == 'resnet50':
         
         model = models.resnet50(weights='DEFAULT' if train else None)
-<<<<<<< HEAD
-        print(model)
+        
         # Freeze all the parameter so that backpropagation does not affect them        
-=======
-                
->>>>>>> 6ec69103
         if train:
             for param in model.parameters():
                 param.requires_grad = False
@@ -107,12 +103,8 @@
     elif arch == 'vgg16':
         
         model = models.vgg16(weights='DEFAULT' if train else None)
-<<<<<<< HEAD
-        print(model) 
+         
         # Freeze all the parameter so that backpropagation does not affect them       
-=======
-                
->>>>>>> 6ec69103
         if train:
             for param in model.parameters():
                 param.requires_grad = False
@@ -126,12 +118,8 @@
     elif arch == 'densenet121':
         
         model = models.densenet121(weights='DEFAULT' if train else None)
-<<<<<<< HEAD
-        print(model)
+        
         # Freeze all the parameter so that backpropagation does not affect them        
-=======
-                
->>>>>>> 6ec69103
         if train:
             for param in model.parameters():
                 param.requires_grad = False
